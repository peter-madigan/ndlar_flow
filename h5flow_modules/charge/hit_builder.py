import numpy as np
import numpy.lib.recfunctions as rfn
from collections import defaultdict
import logging
import yaml
import json

from h5flow.core import H5FlowStage

class HitBuilder(H5FlowStage):
    '''
        Converts larpix data packets into hits - assigns geometric properties,
        filters by packet type, and performs the conversion from ADC -> mV above
        pedestal.

        Parameters:
         - ``hits_dset_name`` : ``str``, required, output dataset path
         - ``packets_dset_name`` : ``str``, required, input dataset path for packets
         - ``ts_dset_name`` : ``str``, required, input dataset path for clock-corrected packet timestamps
         - ``geometry_file`` : ``str``, optional, path to a pixel geometry yaml file
         - ``pedestal_file`` : ``str``, optional, path to a pedestal json file
         - ``configuration_file`` : ``str``, optional, path to a vref/vcm config json file

        Both the ``packets_dset_name`` and ``ts_dset_name`` are required in
        the data cache.

        Example config::

            hit_builder:
                classname: HitBuilder
                requires:
                    - 'charge/packets'
                    - 'charge/packets_corr_ts'
                params:
                    hits_dset_name: 'charge/hits'
                    packets_dset_name: 'charge/packets'
                    ts_dset_name: 'charge/packets_corr_ts'
                    geometry_file: 'multi_tile_layout-2.1.16.yaml'
                    pedestal_file: 'datalog_2021_04_02_19_00_46_CESTevd_ped.json'
                    configuration_file: 'evd_config_21-03-31_12-36-13.json'

        ``hits`` datatype::

            id          u4, unique identifier per hit
            px          f8, pixel x location [mm]
            py          f8, pixel y location [mm]
            ts          f8, PPS timestamp (corrected for clock frequency) [ticks]
            ts_raw      u8, PPS timestamp [ticks]
            q           f8, hit charge [mV]
            iogroup     u1, io group id (PACMAN number)
            iochannel   u1, io channel id (PACMAN UART number)
            chipid      u1, chip id (ASIC number on PACMAN UART)
            channelid   u1, channel id (channel number on ASIC)
            geom        u1, unused

    '''
    class_version = '1.0.0'

    hits_dtype = np.dtype([
<<<<<<< HEAD
        ('id', 'u8'), # unique identifier
        ('px', 'f8'), # pixel x location [mm]
        ('py', 'f8'), # pixel y location [mm]
        ('ts', 'f8'), # PPS timestamp (corrected for clock frequency) [ticks]
        ('ts_raw', 'u8'), # PPS timestamp [ticks]
        ('q', 'f8'), # hit charge [mV]
        ('iogroup', 'i8'), ('iochannel', 'i8'), ('chipid', 'i8'), ('channelid', 'i8'), # unique channel identifiers
        ('geom', 'i8') # unused
=======
        ('id', 'u4'),
        ('px', 'f8'),
        ('py', 'f8'),
        ('ts', 'f8'),
        ('ts_raw', 'u8'),
        ('q', 'f8'),
        ('iogroup', 'u1'), ('iochannel', 'u1'), ('chipid', 'u1'), ('channelid', 'u1'),
        ('geom', 'i8')
>>>>>>> 2ef97d37
        ])

    def __init__(self, **params):
        super(HitBuilder,self).__init__(**params)

        self.hits_dset_name = params.get('hits_dset_name')
        self.packets_dset_name = params.get('packets_dset_name')
        self.ts_dset_name = params.get('ts_dset_name')
        self.geometry_file = params.get('geometry_file','')
        self.pedestal_file = params.get('pedestal_file','')
        self.configuration_file = params.get('configuration_file','')

        self.load_geometry()
        self.load_pedestals()
        self.load_configurations()

    def init(self, source_name):
        # save all config info
        self.data_manager.set_attrs(self.hits_dset_name,
            classname=self.classname,
            class_version=self.class_version,
            source_dset=source_name,
            packets_dset=self.packets_dset_name,
            ts_dset=self.ts_dset_name,
            geometry_file=self.geometry_file,
            pedestal_file=self.pedestal_file,
            configuration_file=self.configuration_file
            )

        # then set up new datasets
        self.data_manager.create_dset(self.hits_dset_name, dtype=self.hits_dtype)
        self.data_manager.create_ref(source_name, self.hits_dset_name)

    def run(self, source_name, source_slice, cache):
        packets_data = cache[self.packets_dset_name]
        ts_data = cache[self.ts_dset_name].reshape(packets_data.shape)

        mask = ~rfn.structured_to_unstructured(packets_data.mask).any(axis=-1)

        # get event boundaries
        if np.count_nonzero(mask):
            mask = (packets_data['packet_type'] == 0) & mask
            n = np.count_nonzero(mask)
            packets_arr = packets_data.data[mask]
            ts_arr = ts_data.data[mask]
        else:
            n = 0

        # reserve new data
        hits_slice = self.data_manager.reserve_data(self.hits_dset_name, n)

        # convert to hits array
        hits_arr = np.zeros((n,), dtype=self.hits_dtype)
        if n:
            hits_arr['id'] = hits_slice.start + np.arange(n, dtype=int)
            hits_arr['ts'] = ts_arr['ts']
            hits_arr['ts_raw'] = packets_arr['timestamp']
            hits_arr['iogroup'] = packets_arr['io_group']
            hits_arr['iochannel'] = packets_arr['io_channel']
            hits_arr['chipid'] = packets_arr['chip_id']
            hits_arr['channelid'] = packets_arr['channel_id']
            hit_uniqueid = (((packets_arr['io_group'].astype(int))*256
                             + packets_arr['io_channel'].astype(int))*256
                            + packets_arr['chip_id'].astype(int))*64 \
                + packets_arr['channel_id'].astype(int)
            hit_uniqueid_str = hit_uniqueid.astype(str)
            if self.is_multi_tile:
                xy = self.geometry[self.geometry_hash(packets_arr['io_group'], packets_arr['io_channel'], packets_arr['chip_id'], packets_arr['channel_id'])]
            else:
                xy = np.array([self.geometry[(
                    1, 1, (unique_id//64) % 256, unique_id % 64)] for unique_id in hit_uniqueid])

            vref = np.array(
                [self.configuration[unique_id]['vref_mv'] for unique_id in hit_uniqueid_str])
            vcm = np.array([self.configuration[unique_id]['vcm_mv']
                           for unique_id in hit_uniqueid_str])
            ped = np.array([self.pedestal[unique_id]['pedestal_mv']
                           for unique_id in hit_uniqueid_str])
            hits_arr['px'] = xy[:, 0]
            hits_arr['py'] = xy[:, 1]
            hits_arr['q'] = self.charge_from_dataword(packets_arr['dataword'], vref, vcm, ped)

        # write
        self.data_manager.write_data(self.hits_dset_name, hits_slice, hits_arr)

        # save references
        ev_id = np.broadcast_to(
            np.expand_dims(
                    np.arange(source_slice.start,source_slice.stop, dtype=int),
                    axis=-1
                ),
                packets_data.shape
            )
        ref = np.c_[ev_id[mask], hits_arr['id']]
        self.data_manager.write_ref(source_name, self.hits_dset_name, ref)

    @staticmethod
    def charge_from_dataword(dw, vref, vcm, ped):
        return dw/256. * (vref-vcm) + vcm - ped

    @staticmethod
    def _default_pxy():
        return (0., 0.)

    @staticmethod
    def _rotate_pixel(pixel_pos, tile_orientation):
        return pixel_pos[0]*tile_orientation[2], pixel_pos[1]*tile_orientation[1]

    def load_geometry(self):
        # self.geometry = defaultdict(self._default_pxy)
        self.io_group_io_channel_to_tile = defaultdict(int)
        self.is_multi_tile = False

        if self.geometry_file != '':
            with open(self.geometry_file) as gf:
                geometry_yaml = yaml.load(gf, Loader=yaml.FullLoader)

            if 'multitile_layout_version' in geometry_yaml.keys():
                pixel_pitch = geometry_yaml['pixel_pitch']
                self.is_multi_tile = True
                chip_channel_to_position = geometry_yaml['chip_channel_to_position']
                tile_orientations = geometry_yaml['tile_orientations']
                tile_positions = geometry_yaml['tile_positions']
                tpc_centers = geometry_yaml['tpc_centers']
                tile_indeces = geometry_yaml['tile_indeces']
                xs = np.array(list(chip_channel_to_position.values()))[
                    :, 0] * pixel_pitch
                ys = np.array(list(chip_channel_to_position.values()))[
                    :, 1] * pixel_pitch
                x_size = max(xs)-min(xs)+pixel_pitch
                y_size = max(ys)-min(ys)+pixel_pitch

                io_groups = [
                    geometry_yaml['tile_chip_to_io'][tile][chip]//1000
                    for tile in geometry_yaml['tile_chip_to_io']
                    for chip in geometry_yaml['tile_chip_to_io'][tile]
                    ]
                io_channels = [
                    geometry_yaml['tile_chip_to_io'][tile][chip]%1000
                    for tile in geometry_yaml['tile_chip_to_io']
                    for chip in geometry_yaml['tile_chip_to_io'][tile]
                    ]
                chip_ids = [
                    chip_channel//1000
                    for chip_channel in geometry_yaml['chip_channel_to_position']
                    ]
                channel_ids = [
                    chip_channel%1000
                    for chip_channel in geometry_yaml['chip_channel_to_position']
                    ]
                self.geometry_hash, max_hash = self.geometry_hash_factory(
                    (np.min(io_groups), np.max(io_groups)),
                    (np.min(io_channels), np.max(io_channels)),
                    (np.min(chip_ids), np.max(chip_ids)),
                    (np.min(channel_ids), np.max(channel_ids))
                    )
                self.geometry = np.zeros((max_hash+1, 2)) # pixel xy
                logging.debug(f'max geometry hash value: {max_hash}')

                for tile in geometry_yaml['tile_chip_to_io']:
                    tile_orientation = tile_orientations[tile]
                    for chip in geometry_yaml['tile_chip_to_io'][tile]:
                        io_group_io_channel = geometry_yaml['tile_chip_to_io'][tile][chip]
                        io_group = io_group_io_channel//1000
                        io_channel = io_group_io_channel % 1000
                        self.io_group_io_channel_to_tile[(
                            io_group, io_channel)] = tile

                    for chip_channel in geometry_yaml['chip_channel_to_position']:
                        chip = chip_channel // 1000
                        channel = chip_channel % 1000
                        try:
                            io_group_io_channel = geometry_yaml['tile_chip_to_io'][tile][chip]
                        except KeyError:
                            continue

                        io_group = io_group_io_channel // 1000
                        io_channel = io_group_io_channel % 1000
                        x = chip_channel_to_position[chip_channel][0] * \
                            pixel_pitch + pixel_pitch / 2 - x_size / 2
                        y = chip_channel_to_position[chip_channel][1] * \
                            pixel_pitch + pixel_pitch / 2 - y_size / 2

                        x, y = self._rotate_pixel((x, y), tile_orientation)
                        x += tile_positions[tile][2] + \
                            tpc_centers[tile_indeces[tile][1]][0]
                        y += tile_positions[tile][1] + \
                            tpc_centers[tile_indeces[tile][1]][1]

                        self.geometry[self.geometry_hash(np.array(io_group), np.array(io_channel), np.array(chip), np.array(channel))] = np.array([[x, y]])

            else:
                import larpixgeometry.layouts
                geo = larpixgeometry.layouts.load(
                    self.geometry_file)  # open geometry yaml file
                self.is_multi_tile = False
                for chip, pixels in geo['chips']:
                    for channel, pixel_id in enumerate(pixels):
                        if pixel_id is not None:
                            self.geometry[(1, 1, chip, channel)
                                          ] = geo['pixels'][pixel_id][1:3]

    def load_pedestals(self):
        self.pedestal = defaultdict(lambda: dict(
            pedestal_mv=580
        ))
        if self.pedestal_file != '':
            with open(self.pedestal_file, 'r') as infile:
                for key, value in json.load(infile).items():
                    self.pedestal[key] = value

    def load_configurations(self):
        self.configuration = defaultdict(lambda: dict(
            vref_mv=1300,
            vcm_mv=288
        ))
        if self.configuration_file != '':
            with open(self.configuration_file, 'r') as infile:
                for key, value in json.load(infile).items():
                    self.configuration[key] = value

    @staticmethod
    def geometry_hash_factory(min_max_io_group, min_max_io_channel, min_max_chip_id, min_max_channel_id):
        '''
            Generates a hashing function to translate (io_group, io_channel,
            chip_id, channel_id) into a unique index in an array

            :param min_max_...: ``tuple`` of (min value, max value)

            :returns: ``tuple`` of hashing function, max hash value

        '''
        len_io_group = np.diff(min_max_io_group)+1
        len_io_channel = np.diff(min_max_io_channel)+1
        len_chip_id = np.diff(min_max_chip_id)+1
        len_channel_id = np.diff(min_max_channel_id)+1

        max_hash = (((min_max_io_group[1]-min_max_io_group[0])*len_io_channel + min_max_io_channel[1]-min_max_io_channel[0])*len_chip_id + min_max_chip_id[1]-min_max_chip_id[0])*len_channel_id + min_max_channel_id[1]-min_max_channel_id[0] + 1
        def geometry_hash(io_group, io_channel, chip_id, channel_id):
            val = (((io_group-min_max_io_group[0])*len_io_channel + io_channel-min_max_io_channel[0])*len_chip_id + chip_id-min_max_chip_id[0])*len_channel_id + channel_id-min_max_channel_id[0] + 1
            val[val < 0] = 0
            val[val > max_hash] = 0
            return val
        return geometry_hash, int(max_hash)

<|MERGE_RESOLUTION|>--- conflicted
+++ resolved
@@ -57,16 +57,6 @@
     class_version = '1.0.0'
 
     hits_dtype = np.dtype([
-<<<<<<< HEAD
-        ('id', 'u8'), # unique identifier
-        ('px', 'f8'), # pixel x location [mm]
-        ('py', 'f8'), # pixel y location [mm]
-        ('ts', 'f8'), # PPS timestamp (corrected for clock frequency) [ticks]
-        ('ts_raw', 'u8'), # PPS timestamp [ticks]
-        ('q', 'f8'), # hit charge [mV]
-        ('iogroup', 'i8'), ('iochannel', 'i8'), ('chipid', 'i8'), ('channelid', 'i8'), # unique channel identifiers
-        ('geom', 'i8') # unused
-=======
         ('id', 'u4'),
         ('px', 'f8'),
         ('py', 'f8'),
@@ -75,7 +65,6 @@
         ('q', 'f8'),
         ('iogroup', 'u1'), ('iochannel', 'u1'), ('chipid', 'u1'), ('channelid', 'u1'),
         ('geom', 'i8')
->>>>>>> 2ef97d37
         ])
 
     def __init__(self, **params):
