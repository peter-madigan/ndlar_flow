--- conflicted
+++ resolved
@@ -22,16 +22,9 @@
     Requires the ``ext_trigs_dset`` in the data cache as well as its indices
     (stored under the name ``ext_trigs_dset + '_idcs'``).
 
-<<<<<<< HEAD
-    Also requires Units resource.
-=======
     Also requires Units and RunData resources in workflow.
->>>>>>> 09514ba6
 
     Example config::
-
-        resources:
-            - classname: Units
 
         charge_light_associator:
           classname: Charge2LightAssociation
@@ -85,11 +78,7 @@
         self.light_unix_ts = self.light_unix_ts * (resources['Units'].ms / resources['Units'].s) # convert ms -> s
         self.light_ts = self.data_manager.get_dset(self.light_event_dset_name)['tai_ns'][:]
         self.light_ts = ma.array(self.light_ts, mask=~self.light_event_mask).mean(axis=-1).mean(axis=-1)
-<<<<<<< HEAD
-        self.light_ts = self.light_ts * (resources['Units'].ns / resources['Units'].larpix_ticks) # convert ns -> larpix clock ticks
-=======
         self.light_ts = self.light_ts * (resources['Units'].ns / resources['RunData'].crs_ticks) # convert ns -> larpix clock ticks
->>>>>>> 09514ba6
 
         self.light_unix_ts_start = self.light_unix_ts.min()
         self.light_unix_ts_end = self.light_unix_ts.max()
